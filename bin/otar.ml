(*
 * Copyright (C) 2022 Romain Calascibetta <romain.calascibetta@gmail.com>
 *
 * Permission to use, copy, modify, and distribute this software for any
 * purpose with or without fee is hereby granted, provided that the above
 * copyright notice and this permission notice appear in all copies.
 *
 * THE SOFTWARE IS PROVIDED "AS IS" AND THE AUTHOR DISCLAIMS ALL WARRANTIES
 * WITH REGARD TO THIS SOFTWARE INCLUDING ALL IMPLIED WARRANTIES OF
 * MERCHANTABILITY AND FITNESS. IN NO EVENT SHALL THE AUTHOR BE LIABLE FOR
 * ANY SPECIAL, DIRECT, INDIRECT, OR CONSEQUENTIAL DAMAGES OR ANY DAMAGES
 * WHATSOEVER RESULTING FROM LOSS OF USE, DATA OR PROFITS, WHETHER IN AN
 * ACTION OF CONTRACT, NEGLIGENCE OR OTHER TORTIOUS ACTION, ARISING OUT OF
 * OR IN CONNECTION WITH THE USE OR PERFORMANCE OF THIS SOFTWARE.
 *)

let () = Printexc.record_backtrace true

module Tar_gz = Tar_gz.Make
  (struct type 'a t = 'a
          let ( >>= ) x f = f x
          let return x = x end)
  (struct type out_channel = Stdlib.out_channel
          type 'a t = 'a
          let really_write oc cs =
            let str = Cstruct.to_string cs in
            output_string oc str end)
  (struct type in_channel = Stdlib.in_channel
          type 'a t = 'a
          let really_read ic cs =
            let len = Cstruct.length cs in
            let buf = Bytes.create len in
            really_input ic buf 0 len ;
            Cstruct.blit_from_bytes buf 0 cs 0 len
          let skip ic len = really_read ic (Cstruct.create len)
          let read ic cs =
            let max = Cstruct.length cs in
            let buf = Bytes.create max in
            let len = input ic buf 0 max in
            Cstruct.blit_from_bytes buf 0 cs 0 len ; len end)


let ( / ) = Filename.concat

let stream_of_fd fd =
  let buf = Bytes.create 0x1000 in
  fun () -> match Unix.read fd buf 0 (Bytes.length buf) with
  | 0 -> None
  | len ->
    let str = Bytes.sub_string buf 0 len in
    Some str
  | exception End_of_file -> None

let always x = fun _ -> x

let create_tarball directory oc =
  let files = Sys.readdir directory in
  let os = match Sys.os_type with
    | "Win32" -> Gz.NTFS (* XXX(dinosaure): true? *)
    | "Unix" | "Cygwin" | _ -> Gz.Unix in
  let mtime = Unix.gettimeofday () in
  let out_channel = Tar_gz.of_out_channel ~level:4 ~mtime:(Int32.of_float mtime) os oc in
  let hdr = Tar.Header.make ~file_mode:0o755
    ~mod_time:(Int64.of_float mtime) (Filename.concat directory "") 0L in
  Tar_gz.write_block ~level:Tar.Header.Ustar hdr out_channel (always None) ;
  Array.iter begin fun filename ->
  let fd        = Unix.openfile (directory / filename) Unix.[ O_RDONLY; O_CLOEXEC ] 0o644 in
  let stat      = Unix.LargeFile.lstat (directory / filename) in
  match stat.st_kind with
  | Unix.S_REG ->
    let stream    = stream_of_fd fd in
    let file_mode = if stat.Unix.LargeFile.st_perm land 0o111 <> 0 then 0o755 else 0o644 in
    let mod_time  = Int64.of_float stat.Unix.LargeFile.st_mtime in
    let user_id   = stat.Unix.LargeFile.st_uid in
    let group_id  = stat.Unix.LargeFile.st_gid in
    let hdr = Tar.Header.make
        ~file_mode ~mod_time ~user_id ~group_id
        (directory / filename) stat.Unix.LargeFile.st_size in
    Tar_gz.write_block ~level:Tar.Header.Ustar hdr out_channel stream ;
    Unix.close fd ;
  | _ ->
    Format.eprintf "Skipping non-regular file %s\n" (Filename.concat directory filename)
  end files ;
  Tar_gz.write_end out_channel

let make directory oc =
  let oc, oc_close, _gz = match oc with
    | None -> stdout, ignore, false
    | Some filename ->
      let oc = open_out filename in
      oc, (fun () -> close_out oc), Filename.extension filename = ".gz" in
  create_tarball directory oc ; oc_close ()

let sizes = [| "B"; "KiB"; "MiB"; "GiB"; "TiB"; "PiB"; "EiB"; "ZiB"; "YiB" |]

let bytes_to_size ?(decimals = 2) ppf = function
  | 0L -> Format.fprintf ppf "0 byte"
  | n ->
      let n = Int64.to_float n in
      let i = Float.floor (Float.log n /. Float.log 1024.) in
      let r = n /. Float.pow 1024. i in
      Format.fprintf ppf "%.*f %s" decimals r sizes.(int_of_float i)

let list filename =
  let ic = open_in filename in
  let ic = Tar_gz.of_in_channel ~internal:(Cstruct.create 0x1000) ic in
<<<<<<< HEAD
  let rec go global () = match Tar_gz.get_next_header ~global ic with
    | (hdr, global) ->
      Format.printf "%s (%a)\n%!"
=======
  let rec go () = match Tar_gz.get_next_header ~level:Tar.Header.Ustar ic with
    | hdr ->
      Format.printf "%s (%s, %a)\n%!"
>>>>>>> c407b2d9
        hdr.Tar.Header.file_name
        (Tar.Header.Link.to_string hdr.link_indicator)
        (bytes_to_size ~decimals:2) hdr.Tar.Header.file_size ;
      (* Alternatively:
           let padding = Tar.Header.compute_zero_padding_length hdr in
           let data = Int64.to_int hdr.Tar.Header.file_size in
           let to_skip = data + padding in *)
      let to_skip = Tar.Header.(Int64.to_int (to_sectors hdr) * length) in
      Tar_gz.skip ic to_skip ;
      go global ()
    | exception Tar.Header.End_of_stream -> () in
  go None ()

let () = match Sys.argv with
  | [| _; "list"; filename; |] when Sys.file_exists filename ->
    list filename
  | [| _; directory |] when Sys.is_directory directory ->
    make directory None
  | [| _; directory; output |] when Sys.is_directory directory ->
    make directory (Some output)
  | _ ->
    let cmd = Filename.basename Sys.argv.(0) in
    Format.eprintf "%s <directory> [<filename.tar.gz>]\n%s list <filename.tar.gz>\n" cmd cmd<|MERGE_RESOLUTION|>--- conflicted
+++ resolved
@@ -104,15 +104,9 @@
 let list filename =
   let ic = open_in filename in
   let ic = Tar_gz.of_in_channel ~internal:(Cstruct.create 0x1000) ic in
-<<<<<<< HEAD
-  let rec go global () = match Tar_gz.get_next_header ~global ic with
+  let rec go global () = match Tar_gz.get_next_header ~level:Tar.Header.Ustar ~global ic with
     | (hdr, global) ->
-      Format.printf "%s (%a)\n%!"
-=======
-  let rec go () = match Tar_gz.get_next_header ~level:Tar.Header.Ustar ic with
-    | hdr ->
       Format.printf "%s (%s, %a)\n%!"
->>>>>>> c407b2d9
         hdr.Tar.Header.file_name
         (Tar.Header.Link.to_string hdr.link_indicator)
         (bytes_to_size ~decimals:2) hdr.Tar.Header.file_size ;
